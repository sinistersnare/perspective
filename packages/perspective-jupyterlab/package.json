{
  "name": "@jpmorganchase/perspective-jupyterlab",
  "version": "0.1.2",
  "description": "Perspective.js",
  "files": [
    "build/*.d.ts",
    "build/*.js.map",
    "build/*.js",
    "build/*.wasm",
    "src/css/*.css"
  ],
  "main": "build/index.js",
  "types": "build/index.d.ts",
  "directories": {
    "build": "build/"
  },
  "publishConfig": {
    "access": "public"
  },
  "scripts": {
    "start": "tsc",
    "prepublish": "npm run start",
    "clean": "rimraf build",
    "watch": "tsc -w"
  },
  "dependencies": {
<<<<<<< HEAD
    "@jpmorganchase/perspective-viewer": "^0.1.2",
    "@jpmorganchase/perspective-viewer-highcharts": "^0.1.2",
    "@jpmorganchase/perspective-viewer-hypergrid": "^0.1.2",
=======
    "@jpmorganchase/perspective-utils": "^0.1.0",
    "@jpmorganchase/perspective-viewer": "^0.1.1",
    "@jpmorganchase/perspective-viewer-highcharts": "^0.1.1",
    "@jpmorganchase/perspective-viewer-hypergrid": "^0.1.1",
>>>>>>> 7b49d6f0
    "@jupyterlab/application": "^0.15.0",
    "@jupyterlab/rendermime-interfaces": "^1.0.0",
    "@jupyterlab/services": "^1.1.1-0",
    "@phosphor/messaging": "^1.2.2",
    "@phosphor/widgets": "^1.5.0"
  },
  "devDependencies": {
    "rimraf": "~2.6.2",
    "typescript": "~2.6.2"
  },
  "jupyterlab": {
    "mimeExtension": true
  }
}<|MERGE_RESOLUTION|>--- conflicted
+++ resolved
@@ -24,21 +24,16 @@
     "watch": "tsc -w"
   },
   "dependencies": {
-<<<<<<< HEAD
     "@jpmorganchase/perspective-viewer": "^0.1.2",
     "@jpmorganchase/perspective-viewer-highcharts": "^0.1.2",
     "@jpmorganchase/perspective-viewer-hypergrid": "^0.1.2",
-=======
-    "@jpmorganchase/perspective-utils": "^0.1.0",
-    "@jpmorganchase/perspective-viewer": "^0.1.1",
-    "@jpmorganchase/perspective-viewer-highcharts": "^0.1.1",
-    "@jpmorganchase/perspective-viewer-hypergrid": "^0.1.1",
->>>>>>> 7b49d6f0
     "@jupyterlab/application": "^0.15.0",
     "@jupyterlab/rendermime-interfaces": "^1.0.0",
     "@jupyterlab/services": "^1.1.1-0",
     "@phosphor/messaging": "^1.2.2",
-    "@phosphor/widgets": "^1.5.0"
+    "@phosphor/widgets": "^1.5.0",
+    "@types/socket.io-client": "^1.4.0",
+    "socket.io": "2.0.3"
   },
   "devDependencies": {
     "rimraf": "~2.6.2",
