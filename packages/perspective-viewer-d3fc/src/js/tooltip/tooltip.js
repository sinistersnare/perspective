import {select} from "d3";
import {getChartElement} from "../plugin/root";
import {getOrCreateElement} from "../utils/utils";
import tooltipTemplate from "../../html/tooltip.html";
import {generateHtmlDefault} from "./generateHTML";

<<<<<<< HEAD
export const tooltip = () => {
    let generateHtml = generateHtmlDefault;
=======
export function tooltip(selection, settings) {
    const node = selection.node();
    if (!node || !node.isConnected) return;
>>>>>>> 952c0d73

    const _tooltip = (selection, settings) => {
        const node = selection.node();

        if (!node) return;

        const container = select(getChartElement(node).getContainer());
        const tooltipDiv = getTooltipDiv(container);
        selection
            //        .filter(d => d.baseValue !== d.mainValue)
            .on("mouseover", function(data) {
                generateHtml(tooltipDiv, data, settings);
                showTooltip(container.node(), this, tooltipDiv);
                select(this).style("opacity", "0.7");
            })
            .on("mouseout", function() {
                hideTooltip(tooltipDiv);
                select(this).style("opacity", "1");
            });
    };

    _tooltip.generateHtml = (...args) => {
        if (!args.length) {
            return generateHtml;
        }
        generateHtml = args[0];
        return _tooltip;
    };

    return _tooltip;
};

function getTooltipDiv(container) {
    return getOrCreateElement(container, "div.tooltip", () =>
        container
            .append("div")
            .attr("class", "tooltip")
            .style("z-index", 3)
            .style("opacity", 0)
            .html(tooltipTemplate)
    );
}

function showTooltip(containerNode, barNode, tooltipDiv) {
    const containerRect = containerNode.getBoundingClientRect();
    const barRect = barNode.getBoundingClientRect();
    const left = barRect.left + barRect.width / 2 - containerRect.left;
    const top = barRect.top - containerRect.top;
    tooltipDiv
        .style("left", `${left}px`)
        .style("top", `${top}px`)
        .transition()
        .duration(200)
        .style("opacity", 0.9);
}

function hideTooltip(tooltipDiv) {
    tooltipDiv
        .transition()
        .duration(500)
        .style("opacity", 0);
}<|MERGE_RESOLUTION|>--- conflicted
+++ resolved
@@ -4,19 +4,13 @@
 import tooltipTemplate from "../../html/tooltip.html";
 import {generateHtmlDefault} from "./generateHTML";
 
-<<<<<<< HEAD
 export const tooltip = () => {
     let generateHtml = generateHtmlDefault;
-=======
-export function tooltip(selection, settings) {
-    const node = selection.node();
-    if (!node || !node.isConnected) return;
->>>>>>> 952c0d73
 
     const _tooltip = (selection, settings) => {
         const node = selection.node();
 
-        if (!node) return;
+        if (!node || !node.isConnected) return;
 
         const container = select(getChartElement(node).getContainer());
         const tooltipDiv = getTooltipDiv(container);
